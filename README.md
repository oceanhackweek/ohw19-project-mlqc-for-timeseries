--- conflicted
+++ resolved
@@ -1,14 +1,5 @@
 # ohw19-project-mlqc-for-timeseries
-<<<<<<< HEAD
-=======
-  Xu Chen
-Kate von Krusenstiern
-Divya Saxena
-Leixin Ma
-Jasmin Nahorniak
-Greg Duskek
-Andrew Reed
-=======
+
 This is the development repository for the OceanHackWeek 2019 project group focusing on the application of machine learning techniques to QC timeseries data, and compare against established algorithmic approaches (e.g. QARTOD)
 
 ## Authors
@@ -18,11 +9,7 @@
 Jasmine Nahorniak<br>
 Greg Duskek<br>
 Andrew Reed<br>
-<<<<<<< HEAD
->>>>>>> 2144ee3333f506a3fd97a15995cca096b86e9ebd
-=======
 Divya Saxena<br>
->>>>>>> 8f702d2b
 
 ## Local Python Environment
 I have added an **environment.yaml** file into the repository which will allow you to setup a local python environment with some standardized python packages using the follow command:
